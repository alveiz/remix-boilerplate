--- conflicted
+++ resolved
@@ -38,12 +38,6 @@
   '@radix-ui/react-slot':
     specifier: ^1.0.2
     version: 1.0.2(@types/react@18.2.20)(react@18.2.0)
-<<<<<<< HEAD
-  '@radix-ui/react-switch':
-    specifier: ^1.0.3
-    version: 1.0.3(@types/react-dom@18.2.7)(@types/react@18.2.20)(react-dom@18.2.0)(react@18.2.0)
-=======
->>>>>>> c670299a
   '@radix-ui/react-tabs':
     specifier: ^1.0.4
     version: 1.0.4(@types/react-dom@18.2.7)(@types/react@18.2.20)(react-dom@18.2.0)(react@18.2.0)
@@ -2162,36 +2156,6 @@
       react: 18.2.0
     dev: false
 
-<<<<<<< HEAD
-  /@radix-ui/react-switch@1.0.3(@types/react-dom@18.2.7)(@types/react@18.2.20)(react-dom@18.2.0)(react@18.2.0):
-    resolution: {integrity: sha512-mxm87F88HyHztsI7N+ZUmEoARGkC22YVW5CaC+Byc+HRpuvCrOBPTAnXgf+tZ/7i0Sg/eOePGdMhUKhPaQEqow==}
-    peerDependencies:
-      '@types/react': '*'
-      '@types/react-dom': '*'
-      react: ^16.8 || ^17.0 || ^18.0
-      react-dom: ^16.8 || ^17.0 || ^18.0
-    peerDependenciesMeta:
-      '@types/react':
-        optional: true
-      '@types/react-dom':
-        optional: true
-    dependencies:
-      '@babel/runtime': 7.23.4
-      '@radix-ui/primitive': 1.0.1
-      '@radix-ui/react-compose-refs': 1.0.1(@types/react@18.2.20)(react@18.2.0)
-      '@radix-ui/react-context': 1.0.1(@types/react@18.2.20)(react@18.2.0)
-      '@radix-ui/react-primitive': 1.0.3(@types/react-dom@18.2.7)(@types/react@18.2.20)(react-dom@18.2.0)(react@18.2.0)
-      '@radix-ui/react-use-controllable-state': 1.0.1(@types/react@18.2.20)(react@18.2.0)
-      '@radix-ui/react-use-previous': 1.0.1(@types/react@18.2.20)(react@18.2.0)
-      '@radix-ui/react-use-size': 1.0.1(@types/react@18.2.20)(react@18.2.0)
-      '@types/react': 18.2.20
-      '@types/react-dom': 18.2.7
-      react: 18.2.0
-      react-dom: 18.2.0(react@18.2.0)
-    dev: false
-
-=======
->>>>>>> c670299a
   /@radix-ui/react-tabs@1.0.4(@types/react-dom@18.2.7)(@types/react@18.2.20)(react-dom@18.2.0)(react@18.2.0):
     resolution: {integrity: sha512-egZfYY/+wRNCflXNHx+dePvnz9FbmssDTJBtgRfDY7e8SE5oIo3Py2eCB1ckAbh1Q7cQ/6yJZThJ++sgbxibog==}
     peerDependencies:
